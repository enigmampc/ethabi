//! Utils used by different modules.

<<<<<<< HEAD
use {Word, Error, ErrorKind};
=======
use {Error, ErrorKind};
use std::vec::Vec;
//use alloc::vec::Vec;
>>>>>>> b2a4860c

/// Convers vector of bytes with len equal n * 32, to a vector of slices.
pub fn slice_data(data: &[u8]) -> Result<Vec<Word>, Error> {
	if data.len() % 32 != 0 {
		return Err(ErrorKind::InvalidData.into());
	}

	let times = data.len() / 32;
	let mut result = Vec::with_capacity(times);
	for i in 0..times {
		let mut slice = [0u8; 32];
		let offset = 32 * i;
		slice.copy_from_slice(&data[offset..offset + 32]);
		result.push(slice);
	}
	Ok(result)
}

/// Converts u32 to right aligned array of 32 bytes.
pub fn pad_u32(value: u32) -> Word {
	let mut padded = [0u8; 32];
	padded[28] = (value >> 24) as u8;
	padded[29] = (value >> 16) as u8;
	padded[30] = (value >> 8) as u8;
	padded[31] = value as u8;
	padded
}

/// Converts i32 to right aligned array of 32 bytes.
pub fn pad_i32(value: i32) -> Word {
	if value >= 0 {
		return pad_u32(value as u32);
	}

	let mut padded = [0xffu8; 32];
	padded[28] = (value >> 24) as u8;
	padded[29] = (value >> 16) as u8;
	padded[30] = (value >> 8) as u8;
	padded[31] = value as u8;
	padded
}

#[cfg(test)]
mod tests {
	use super::{pad_u32, pad_i32};

	#[test]
	fn test_pad_u32() {
		// this will fail if endianess is not supported
        assert_eq!(pad_u32(0).to_vec(), hex!("0000000000000000000000000000000000000000000000000000000000000000").to_vec());
        assert_eq!(pad_u32(1).to_vec(), hex!("0000000000000000000000000000000000000000000000000000000000000001").to_vec());
        assert_eq!(pad_u32(0x100).to_vec(), hex!("0000000000000000000000000000000000000000000000000000000000000100").to_vec());
        assert_eq!(pad_u32(0xffffffff).to_vec(), hex!("00000000000000000000000000000000000000000000000000000000ffffffff").to_vec());
	}

	#[test]
	fn test_i32() {
		assert_eq!(pad_i32(0).to_vec(), hex!("0000000000000000000000000000000000000000000000000000000000000000").to_vec());
		assert_eq!(pad_i32(-1).to_vec(), hex!("ffffffffffffffffffffffffffffffffffffffffffffffffffffffffffffffff").to_vec());
		assert_eq!(pad_i32(-2).to_vec(), hex!("fffffffffffffffffffffffffffffffffffffffffffffffffffffffffffffffe").to_vec());
		assert_eq!(pad_i32(-256).to_vec(), hex!("ffffffffffffffffffffffffffffffffffffffffffffffffffffffffffffff00").to_vec());
	}
}<|MERGE_RESOLUTION|>--- conflicted
+++ resolved
@@ -1,12 +1,8 @@
 //! Utils used by different modules.
 
-<<<<<<< HEAD
 use {Word, Error, ErrorKind};
-=======
-use {Error, ErrorKind};
 use std::vec::Vec;
 //use alloc::vec::Vec;
->>>>>>> b2a4860c
 
 /// Convers vector of bytes with len equal n * 32, to a vector of slices.
 pub fn slice_data(data: &[u8]) -> Result<Vec<Word>, Error> {
